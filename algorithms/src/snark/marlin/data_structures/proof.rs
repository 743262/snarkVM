// Copyright (C) 2019-2023 Aleo Systems Inc.
// This file is part of the snarkVM library.

// The snarkVM library is free software: you can redistribute it and/or modify
// it under the terms of the GNU General Public License as published by
// the Free Software Foundation, either version 3 of the License, or
// (at your option) any later version.

// The snarkVM library is distributed in the hope that it will be useful,
// but WITHOUT ANY WARRANTY; without even the implied warranty of
// MERCHANTABILITY or FITNESS FOR A PARTICULAR PURPOSE. See the
// GNU General Public License for more details.

// You should have received a copy of the GNU General Public License
// along with the snarkVM library. If not, see <https://www.gnu.org/licenses/>.

use crate::{polycommit::sonic_pc, snark::marlin::ahp, SNARKError};

use snarkvm_curves::PairingEngine;
use snarkvm_fields::PrimeField;
use snarkvm_utilities::{
    error,
    io::{self, Read, Write},
    serialize::*,
    FromBytes,
    ToBytes,
};

#[derive(Clone, Debug, PartialEq, Eq, CanonicalSerialize, CanonicalDeserialize)]
pub struct Commitments<E: PairingEngine> {
    pub witness_commitments: Vec<WitnessCommitments<E>>,
    /// Commitment to the masking polynomial.
    pub mask_poly: Option<sonic_pc::Commitment<E>>,
    /// Commitments to plookup-related polynomials.
    pub lookup_commitments: Vec<LookupCommitments<E>>,
    /// Commitment to the lookup table polynomial.
    pub table: sonic_pc::Commitment<E>,
    /// Commitment to the shifted lookup table polynomial, multiplied by delta.
    pub delta_table_omega: sonic_pc::Commitment<E>,
    /// Commitment to the `g_1` polynomial.
    pub g_1: sonic_pc::Commitment<E>,
    /// Commitment to the `h_1` polynomial.
    pub h_1: sonic_pc::Commitment<E>,
    /// Commitment to the `g_a` polynomial.
    pub g_a: sonic_pc::Commitment<E>,
    /// Commitment to the `g_b` polynomial.
    pub g_b: sonic_pc::Commitment<E>,
    /// Commitment to the `g_c` polynomial.
    pub g_c: sonic_pc::Commitment<E>,
    /// Commitment to the `h_2` polynomial.
    pub h_2: sonic_pc::Commitment<E>,
}

impl<E: PairingEngine> Commitments<E> {
    fn serialize_with_mode<W: snarkvm_utilities::Write>(
        &self,
        mut writer: W,
        compress: Compress,
    ) -> Result<(), snarkvm_utilities::SerializationError> {
        for comm in &self.witness_commitments {
            comm.serialize_with_mode(&mut writer, compress)?;
        }
        for comm in &self.lookup_commitments {
            comm.serialize_with_mode(&mut writer, compress)?;
        }
        CanonicalSerialize::serialize_with_mode(&self.mask_poly, &mut writer, compress)?;
        CanonicalSerialize::serialize_with_mode(&self.table, &mut writer, compress)?;
        CanonicalSerialize::serialize_with_mode(&self.delta_table_omega, &mut writer, compress)?;
        CanonicalSerialize::serialize_with_mode(&self.g_1, &mut writer, compress)?;
        CanonicalSerialize::serialize_with_mode(&self.h_1, &mut writer, compress)?;
        CanonicalSerialize::serialize_with_mode(&self.g_a, &mut writer, compress)?;
        CanonicalSerialize::serialize_with_mode(&self.g_b, &mut writer, compress)?;
        CanonicalSerialize::serialize_with_mode(&self.g_c, &mut writer, compress)?;
        CanonicalSerialize::serialize_with_mode(&self.h_2, &mut writer, compress)?;
        Ok(())
    }

    fn serialized_size(&self, compress: Compress) -> usize {
        let mut size = 0;
        size += self.witness_commitments.len()
            * CanonicalSerialize::serialized_size(&self.witness_commitments[0], compress);
        size +=
            self.lookup_commitments.len() * CanonicalSerialize::serialized_size(&self.lookup_commitments[0], compress);
        size += CanonicalSerialize::serialized_size(&self.mask_poly, compress);
        size += CanonicalSerialize::serialized_size(&self.table, compress);
        size += CanonicalSerialize::serialized_size(&self.delta_table_omega, compress);
        size += CanonicalSerialize::serialized_size(&self.g_1, compress);
        size += CanonicalSerialize::serialized_size(&self.h_1, compress);
        size += CanonicalSerialize::serialized_size(&self.g_a, compress);
        size += CanonicalSerialize::serialized_size(&self.g_b, compress);
        size += CanonicalSerialize::serialized_size(&self.g_c, compress);
        size += CanonicalSerialize::serialized_size(&self.h_2, compress);
        size
    }

    fn deserialize_with_mode<R: snarkvm_utilities::Read>(
        batch_size: usize,
        mut reader: R,
        compress: Compress,
        validate: Validate,
    ) -> Result<Self, snarkvm_utilities::SerializationError> {
        let mut witness_commitments = Vec::new();
        for _ in 0..batch_size {
            witness_commitments.push(CanonicalDeserialize::deserialize_with_mode(&mut reader, compress, validate)?);
        }
        let mut lookup_commitments = Vec::new();
        for _ in 0..batch_size {
            lookup_commitments.push(CanonicalDeserialize::deserialize_with_mode(&mut reader, compress, validate)?);
        }
        Ok(Commitments {
            witness_commitments,
            mask_poly: CanonicalDeserialize::deserialize_with_mode(&mut reader, compress, validate)?,
            lookup_commitments,
            table: CanonicalDeserialize::deserialize_with_mode(&mut reader, compress, validate)?,
            delta_table_omega: CanonicalDeserialize::deserialize_with_mode(&mut reader, compress, validate)?,
            g_1: CanonicalDeserialize::deserialize_with_mode(&mut reader, compress, validate)?,
            h_1: CanonicalDeserialize::deserialize_with_mode(&mut reader, compress, validate)?,
            g_a: CanonicalDeserialize::deserialize_with_mode(&mut reader, compress, validate)?,
            g_b: CanonicalDeserialize::deserialize_with_mode(&mut reader, compress, validate)?,
            g_c: CanonicalDeserialize::deserialize_with_mode(&mut reader, compress, validate)?,
            h_2: CanonicalDeserialize::deserialize_with_mode(&mut reader, compress, validate)?,
        })
    }
}
/// Commitments to the `w`, `z_a`, `z_b` and `z_c` polynomials.
#[derive(Clone, Debug, PartialEq, Eq, CanonicalSerialize, CanonicalDeserialize)]
pub struct WitnessCommitments<E: PairingEngine> {
    /// Commitment to the `w` polynomial.
    pub w: sonic_pc::Commitment<E>,
    /// Commitment to the `z_a` polynomial.
    pub z_a: sonic_pc::Commitment<E>,
    /// Commitment to the `z_b` polynomial.
    pub z_b: sonic_pc::Commitment<E>,
    /// Commitment to the `z_c` polynomial.
    pub z_c: sonic_pc::Commitment<E>,
}

/// Commitments to the `f`, `s_1`, `s_2`, `z_2`, `delta_s_1_omega` and `z_2_omega` polynomials.
#[derive(Clone, Debug, PartialEq, Eq, CanonicalSerialize, CanonicalDeserialize)]
pub struct LookupCommitments<E: PairingEngine> {
    /// Commitment to the `f` polynomial.
    pub f: sonic_pc::Commitment<E>,
    /// Commitment to the `s_1` polynomial.
    pub s_1: sonic_pc::Commitment<E>,
    /// Commitment to the `s_2` polynomial.
    pub s_2: sonic_pc::Commitment<E>,
    /// Commitment to the `z_2` polynomial.
    pub z_2: sonic_pc::Commitment<E>,
    /// Commitment to the `delta_s_1_omega` polynomial.
    pub delta_s_1_omega: sonic_pc::Commitment<E>,
    /// Commitment to the `z_2_omega` polynomial.
    pub z_2_omega: sonic_pc::Commitment<E>,
}

#[derive(Clone, Debug, PartialEq, Eq)]
pub struct Evaluations<F: PrimeField> {
    /// Evaluation of `z_b_i`'s at `beta`.
    pub z_b_evals: Vec<F>,
    /// Evaluation of `f_i`'s at `beta`.
    pub f_evals: Vec<F>,
    /// Evaluation of `s_1_i`'s at `beta`.
    pub s_1_evals: Vec<F>,
    /// Evaluation of `s_2_i`'s at `beta`.
    pub s_2_evals: Vec<F>,
    /// Evaluation of `z_2_i`'s at `beta`.
    pub z_2_evals: Vec<F>,
    /// Evaluation of `delta_s_1_omega_i`'s at `beta`.
    pub delta_s_1_omega_evals: Vec<F>,
    /// Evaluation of `s_m` at `beta`.
    pub s_m_eval: F,
    /// Evaluation of `s_l` at `beta`.
    pub s_l_eval: F,
    /// Evaluation of `table` at `beta`.
    pub table_eval: F,
    /// Evaluation of `delta_table_omega` at `beta`.
    pub delta_table_omega_eval: F,
    /// Evaluation of `g_1` at `beta`.
    pub g_1_eval: F,
    /// Evaluation of `g_a` at `beta`.
    pub g_a_eval: F,
    /// Evaluation of `g_b` at `gamma`.
    pub g_b_eval: F,
    /// Evaluation of `g_c` at `gamma`.
    pub g_c_eval: F,
}

impl<F: PrimeField> Evaluations<F> {
    fn serialize_with_mode<W: snarkvm_utilities::Write>(
        &self,
        mut writer: W,
        compress: Compress,
    ) -> Result<(), snarkvm_utilities::SerializationError> {
        for z_b_eval in &self.z_b_evals {
            CanonicalSerialize::serialize_with_mode(z_b_eval, &mut writer, compress)?;
        }
        for f_eval in &self.f_evals {
            CanonicalSerialize::serialize_with_mode(f_eval, &mut writer, compress)?;
        }
        for s_1_eval in &self.s_1_evals {
            CanonicalSerialize::serialize_with_mode(s_1_eval, &mut writer, compress)?;
        }
        for s_2_eval in &self.s_2_evals {
            CanonicalSerialize::serialize_with_mode(s_2_eval, &mut writer, compress)?;
        }
        for z_2_eval in &self.z_2_evals {
            CanonicalSerialize::serialize_with_mode(z_2_eval, &mut writer, compress)?;
        }
        for delta_s_1_omega_eval in &self.delta_s_1_omega_evals {
            CanonicalSerialize::serialize_with_mode(delta_s_1_omega_eval, &mut writer, compress)?;
        }
        CanonicalSerialize::serialize_with_mode(&self.s_m_eval, &mut writer, compress)?;
        CanonicalSerialize::serialize_with_mode(&self.s_l_eval, &mut writer, compress)?;
        CanonicalSerialize::serialize_with_mode(&self.table_eval, &mut writer, compress)?;
        CanonicalSerialize::serialize_with_mode(&self.delta_table_omega_eval, &mut writer, compress)?;
        CanonicalSerialize::serialize_with_mode(&self.g_1_eval, &mut writer, compress)?;
        CanonicalSerialize::serialize_with_mode(&self.g_a_eval, &mut writer, compress)?;
        CanonicalSerialize::serialize_with_mode(&self.g_b_eval, &mut writer, compress)?;
        CanonicalSerialize::serialize_with_mode(&self.g_c_eval, &mut writer, compress)?;
        Ok(())
    }

    fn serialized_size(&self, compress: Compress) -> usize {
        let mut size = 0;
        size += self.z_b_evals.iter().map(|s| s.serialized_size(compress)).sum::<usize>();
        size += self.f_evals.iter().map(|s| s.serialized_size(compress)).sum::<usize>();
        size += self.s_1_evals.iter().map(|s| s.serialized_size(compress)).sum::<usize>();
        size += self.s_2_evals.iter().map(|s| s.serialized_size(compress)).sum::<usize>();
        size += self.z_2_evals.iter().map(|s| s.serialized_size(compress)).sum::<usize>();
        size += self.delta_s_1_omega_evals.iter().map(|s| s.serialized_size(compress)).sum::<usize>();
        size += CanonicalSerialize::serialized_size(&self.s_m_eval, compress);
        size += CanonicalSerialize::serialized_size(&self.s_l_eval, compress);
        size += CanonicalSerialize::serialized_size(&self.table_eval, compress);
        size += CanonicalSerialize::serialized_size(&self.delta_table_omega_eval, compress);
        size += CanonicalSerialize::serialized_size(&self.g_1_eval, compress);
        size += CanonicalSerialize::serialized_size(&self.g_a_eval, compress);
        size += CanonicalSerialize::serialized_size(&self.g_b_eval, compress);
        size += CanonicalSerialize::serialized_size(&self.g_c_eval, compress);
        size
    }

    fn deserialize_with_mode<R: snarkvm_utilities::Read>(
        batch_size: usize,
        mut reader: R,
        compress: Compress,
        validate: Validate,
    ) -> Result<Self, snarkvm_utilities::SerializationError> {
        let mut z_b_evals = Vec::with_capacity(batch_size);
        for _ in 0..batch_size {
            z_b_evals.push(CanonicalDeserialize::deserialize_with_mode(&mut reader, compress, validate)?);
        }
        let mut f_evals = Vec::with_capacity(batch_size);
        for _ in 0..batch_size {
            f_evals.push(CanonicalDeserialize::deserialize_with_mode(&mut reader, compress, validate)?);
        }
        let mut s_1_evals = Vec::with_capacity(batch_size);
        for _ in 0..batch_size {
            s_1_evals.push(CanonicalDeserialize::deserialize_with_mode(&mut reader, compress, validate)?);
        }
        let mut s_2_evals = Vec::with_capacity(batch_size);
        for _ in 0..batch_size {
            s_2_evals.push(CanonicalDeserialize::deserialize_with_mode(&mut reader, compress, validate)?);
        }
        let mut z_2_evals = Vec::with_capacity(batch_size);
        for _ in 0..batch_size {
            z_2_evals.push(CanonicalDeserialize::deserialize_with_mode(&mut reader, compress, validate)?);
        }
        let mut delta_s_1_omega_evals = Vec::with_capacity(batch_size);
        for _ in 0..batch_size {
            delta_s_1_omega_evals.push(CanonicalDeserialize::deserialize_with_mode(&mut reader, compress, validate)?);
        }
        Ok(Evaluations {
            z_b_evals,
            f_evals,
            s_1_evals,
            s_2_evals,
            z_2_evals,
            delta_s_1_omega_evals,
            s_m_eval: CanonicalDeserialize::deserialize_with_mode(&mut reader, compress, validate)?,
            s_l_eval: CanonicalDeserialize::deserialize_with_mode(&mut reader, compress, validate)?,
            table_eval: CanonicalDeserialize::deserialize_with_mode(&mut reader, compress, validate)?,
            delta_table_omega_eval: CanonicalDeserialize::deserialize_with_mode(&mut reader, compress, validate)?,
            g_1_eval: CanonicalDeserialize::deserialize_with_mode(&mut reader, compress, validate)?,
            g_a_eval: CanonicalDeserialize::deserialize_with_mode(&mut reader, compress, validate)?,
            g_b_eval: CanonicalDeserialize::deserialize_with_mode(&mut reader, compress, validate)?,
            g_c_eval: CanonicalDeserialize::deserialize_with_mode(&mut reader, compress, validate)?,
        })
    }
}

impl<F: PrimeField> Evaluations<F> {
    pub(crate) fn from_map(map: &std::collections::BTreeMap<String, F>, batch_size: usize) -> Self {
<<<<<<< HEAD
        let z_b_evals = map.iter().filter_map(|(k, v)| k.starts_with("z_b_").then(|| *v)).collect::<Vec<_>>();
        let f_evals = map.iter().filter_map(|(k, v)| k.starts_with("f_").then(|| *v)).collect::<Vec<_>>();
        let s_1_evals = map.iter().filter_map(|(k, v)| k.starts_with("s_1_").then(|| *v)).collect::<Vec<_>>();
        let s_2_evals = map.iter().filter_map(|(k, v)| k.starts_with("s_2_").then(|| *v)).collect::<Vec<_>>();
        let z_2_evals = map.iter().filter_map(|(k, v)| k.starts_with("z_2_").then(|| *v)).collect::<Vec<_>>();
        let delta_s_1_omega_evals =
            map.iter().filter_map(|(k, v)| k.starts_with("delta_omega_s_1_").then(|| *v)).collect::<Vec<_>>();
=======
        let z_b_evals = map.iter().filter_map(|(k, v)| k.starts_with("z_b_").then_some(*v)).collect::<Vec<_>>();
>>>>>>> fd847669
        assert_eq!(z_b_evals.len(), batch_size);
        Self {
            z_b_evals,
            f_evals,
            s_1_evals,
            s_2_evals,
            z_2_evals,
            delta_s_1_omega_evals,
            s_m_eval: map["s_m"],
            s_l_eval: map["s_l"],
            table_eval: map["table"],
            delta_table_omega_eval: map["delta_table_omega"],
            g_1_eval: map["g_1"],
            g_a_eval: map["g_a"],
            g_b_eval: map["g_b"],
            g_c_eval: map["g_c"],
        }
    }

    pub(crate) fn get(&self, label: &str) -> Option<F> {
        if label.starts_with("z_b_") {
            let index = label.strip_prefix("z_b_").expect("should be able to strip identified prefix");
            self.z_b_evals.get(index.parse::<usize>().unwrap()).copied()
        } else if label.starts_with("f_") {
            let index = label.strip_prefix("f_").expect("should be able to strip identified prefix");
            self.f_evals.get(index.parse::<usize>().unwrap()).copied()
        } else if label.starts_with("s_1_") {
            let index = label.strip_prefix("s_1_").expect("should be able to strip identified prefix");
            self.s_1_evals.get(index.parse::<usize>().unwrap()).copied()
        } else if label.starts_with("s_2_") {
            let index = label.strip_prefix("s_2_").expect("should be able to strip identified prefix");
            self.s_2_evals.get(index.parse::<usize>().unwrap()).copied()
        } else if label.starts_with("z_2_") {
            let index = label.strip_prefix("z_2_").expect("should be able to strip identified prefix");
            self.z_2_evals.get(index.parse::<usize>().unwrap()).copied()
        } else if label.starts_with("delta_omega_s_1_") {
            let index = label.strip_prefix("delta_omega_s_1_").expect("should be able to strip identified prefix");
            self.delta_s_1_omega_evals.get(index.parse::<usize>().unwrap()).copied()
        } else {
            match label {
                "s_m" => Some(self.s_m_eval),
                "s_l" => Some(self.s_l_eval),
                "table" => Some(self.table_eval),
                "delta_table_omega" => Some(self.delta_table_omega_eval),
                "g_1" => Some(self.g_1_eval),
                "g_a" => Some(self.g_a_eval),
                "g_b" => Some(self.g_b_eval),
                "g_c" => Some(self.g_c_eval),
                _ => None,
            }
        }
    }
}

impl<F: PrimeField> Valid for Evaluations<F> {
    fn check(&self) -> Result<(), snarkvm_utilities::SerializationError> {
        self.z_b_evals.check()?;
        self.f_evals.check()?;
        self.s_1_evals.check()?;
        self.s_2_evals.check()?;
        self.z_2_evals.check()?;
        self.delta_s_1_omega_evals.check()?;
        self.s_m_eval.check()?;
        self.s_l_eval.check()?;
        self.table_eval.check()?;
        self.delta_table_omega_eval.check()?;
        self.g_1_eval.check()?;
        self.g_a_eval.check()?;
        self.g_b_eval.check()?;
        self.g_c_eval.check()
    }
}

impl<F: PrimeField> Evaluations<F> {
    pub fn to_field_elements(&self) -> Vec<F> {
        let mut result = self.z_b_evals.clone();
        result.extend(self.f_evals.iter());
        result.extend(self.s_1_evals.iter());
        result.extend(self.s_2_evals.iter());
        result.extend(self.z_2_evals.iter());
        result.extend(self.delta_s_1_omega_evals.iter());
        result.extend([
            self.s_m_eval,
            self.s_l_eval,
            self.table_eval,
            self.delta_table_omega_eval,
            self.g_1_eval,
            self.g_a_eval,
            self.g_b_eval,
            self.g_c_eval,
        ]);
        result
    }
}

/// A zkSNARK proof.
#[derive(Clone, Debug, PartialEq, Eq)]
pub struct Proof<E: PairingEngine> {
    /// The number of instances being proven in this proof.
    batch_size: usize,

    /// Commitments to prover polynomials.
    pub commitments: Commitments<E>,

    /// Evaluations of some of the committed polynomials.
    pub evaluations: Evaluations<E::Fr>,

    /// Prover message: sum_a, sum_b, sum_c
    pub msg: ahp::prover::FifthMessage<E::Fr>,

    /// An evaluation proof from the polynomial commitment.
    pub pc_proof: sonic_pc::BatchLCProof<E>,
}

impl<E: PairingEngine> Proof<E> {
    /// Construct a new proof.
    pub fn new(
        batch_size: usize,
        commitments: Commitments<E>,
        evaluations: Evaluations<E::Fr>,
        msg: ahp::prover::FifthMessage<E::Fr>,
        pc_proof: sonic_pc::BatchLCProof<E>,
    ) -> Result<Self, SNARKError> {
        if commitments.witness_commitments.len() != batch_size {
            return Err(SNARKError::BatchSizeMismatch);
        }
        if evaluations.z_b_evals.len() != batch_size {
            return Err(SNARKError::BatchSizeMismatch);
        }
        Ok(Self { batch_size, commitments, evaluations, msg, pc_proof })
    }

    pub fn batch_size(&self) -> Result<usize, SNARKError> {
        if self.commitments.witness_commitments.len() != self.batch_size {
            return Err(SNARKError::BatchSizeMismatch);
        }
        if self.evaluations.z_b_evals.len() != self.batch_size {
            return Err(SNARKError::BatchSizeMismatch);
        }
        Ok(self.batch_size)
    }
}

impl<E: PairingEngine> CanonicalSerialize for Proof<E> {
    fn serialize_with_mode<W: Write>(&self, mut writer: W, compress: Compress) -> Result<(), SerializationError> {
        CanonicalSerialize::serialize_with_mode(&self.batch_size, &mut writer, compress)?;
        Commitments::serialize_with_mode(&self.commitments, &mut writer, compress)?;
        Evaluations::serialize_with_mode(&self.evaluations, &mut writer, compress)?;
        CanonicalSerialize::serialize_with_mode(&self.msg, &mut writer, compress)?;
        CanonicalSerialize::serialize_with_mode(&self.pc_proof, &mut writer, compress)?;
        Ok(())
    }

    fn serialized_size(&self, mode: Compress) -> usize {
        let mut size = 0;
        size += CanonicalSerialize::serialized_size(&self.batch_size, mode);
        size += Commitments::serialized_size(&self.commitments, mode);
        size += Evaluations::serialized_size(&self.evaluations, mode);
        size += CanonicalSerialize::serialized_size(&self.msg, mode);
        size += CanonicalSerialize::serialized_size(&self.pc_proof, mode);
        size
    }
}

impl<E: PairingEngine> Valid for Proof<E> {
    fn check(&self) -> Result<(), SerializationError> {
        self.batch_size.check()?;
        self.commitments.check()?;
        self.evaluations.check()?;
        self.msg.check()?;
        self.pc_proof.check()
    }
}

impl<E: PairingEngine> CanonicalDeserialize for Proof<E> {
    fn deserialize_with_mode<R: Read>(
        mut reader: R,
        compress: Compress,
        validate: Validate,
    ) -> Result<Self, SerializationError> {
        let batch_size = CanonicalDeserialize::deserialize_with_mode(&mut reader, compress, validate)?;
        Ok(Proof {
            batch_size,
            commitments: Commitments::deserialize_with_mode(batch_size, &mut reader, compress, validate)?,
            evaluations: Evaluations::deserialize_with_mode(batch_size, &mut reader, compress, validate)?,
            msg: CanonicalDeserialize::deserialize_with_mode(&mut reader, compress, validate)?,
            pc_proof: CanonicalDeserialize::deserialize_with_mode(&mut reader, compress, validate)?,
        })
    }
}

impl<E: PairingEngine> ToBytes for Proof<E> {
    fn write_le<W: Write>(&self, mut w: W) -> io::Result<()> {
        Self::serialize_compressed(self, &mut w).map_err(|_| error("could not serialize Proof"))
    }
}

impl<E: PairingEngine> FromBytes for Proof<E> {
    fn read_le<R: Read>(mut r: R) -> io::Result<Self> {
        Self::deserialize_compressed(&mut r).map_err(|_| error("could not deserialize Proof"))
    }
}<|MERGE_RESOLUTION|>--- conflicted
+++ resolved
@@ -289,17 +289,13 @@
 
 impl<F: PrimeField> Evaluations<F> {
     pub(crate) fn from_map(map: &std::collections::BTreeMap<String, F>, batch_size: usize) -> Self {
-<<<<<<< HEAD
-        let z_b_evals = map.iter().filter_map(|(k, v)| k.starts_with("z_b_").then(|| *v)).collect::<Vec<_>>();
+        let z_b_evals = map.iter().filter_map(|(k, v)| k.starts_with("z_b_").then_some(*v)).collect::<Vec<_>>();
         let f_evals = map.iter().filter_map(|(k, v)| k.starts_with("f_").then(|| *v)).collect::<Vec<_>>();
         let s_1_evals = map.iter().filter_map(|(k, v)| k.starts_with("s_1_").then(|| *v)).collect::<Vec<_>>();
         let s_2_evals = map.iter().filter_map(|(k, v)| k.starts_with("s_2_").then(|| *v)).collect::<Vec<_>>();
         let z_2_evals = map.iter().filter_map(|(k, v)| k.starts_with("z_2_").then(|| *v)).collect::<Vec<_>>();
         let delta_s_1_omega_evals =
             map.iter().filter_map(|(k, v)| k.starts_with("delta_omega_s_1_").then(|| *v)).collect::<Vec<_>>();
-=======
-        let z_b_evals = map.iter().filter_map(|(k, v)| k.starts_with("z_b_").then_some(*v)).collect::<Vec<_>>();
->>>>>>> fd847669
         assert_eq!(z_b_evals.len(), batch_size);
         Self {
             z_b_evals,
