--- conflicted
+++ resolved
@@ -49,12 +49,11 @@
 
 [dependencies.snarkvm-circuit-types]
 path = "./types"
-<<<<<<< HEAD
-version = "0.10.1"
+version = "=0.11.2"
 
 [dependencies.snarkvm-console-types-field]
 path = "../console/types/field"
-version = "0.10.1"
+version = "=0.11.2"
 
 [dependencies.serde_json]
 version = "1.0"
@@ -64,7 +63,4 @@
 
 [dev-dependencies.snarkvm-console-types-integers]
 path = "../console/types/integers"
-version = "0.10.1"
-=======
-version = "=0.11.2"
->>>>>>> a77d36d4
+version = "=0.11.2"