[package]
name = "snarkvm-circuit"
version = "0.9.11"
authors = [ "The Aleo Team <hello@aleo.org>" ]
description = "Circuits for a decentralized virtual machine"
homepage = "https://aleo.org"
repository = "https://github.com/AleoHQ/snarkVM"
keywords = [
  "aleo",
  "cryptography",
  "blockchain",
  "decentralized",
  "zero-knowledge"
]
categories = [
  "compilers",
  "cryptography",
  "mathematics",
  "wasm",
  "web-programming"
]
include = [ "Cargo.toml", "src", "README.md", "LICENSE.md" ]
license = "GPL-3.0"
edition = "2021"

[dependencies.snarkvm-circuit-account]
path = "./account"
version = "0.9.11"

[dependencies.snarkvm-circuit-algorithms]
path = "./algorithms"
version = "0.9.11"

[dependencies.snarkvm-circuit-collections]
path = "./collections"
version = "0.9.11"

[dependencies.snarkvm-circuit-environment]
path = "./environment"
version = "0.9.11"

[dependencies.snarkvm-circuit-network]
path = "./network"
version = "0.9.11"

[dependencies.snarkvm-circuit-program]
path = "./program"
version = "0.9.11"

[dependencies.snarkvm-circuit-types]
path = "./types"
<<<<<<< HEAD
version = "0.9.10"

[dependencies.snarkvm-console-types-field]
path = "../console/types/field"
version = "0.9.10"

[dependencies.serde_json]
version = "1.0"

[dependencies.serde]
version = "1.0"
=======
version = "0.9.11"
>>>>>>> dffd731b
<|MERGE_RESOLUTION|>--- conflicted
+++ resolved
@@ -49,18 +49,15 @@
 
 [dependencies.snarkvm-circuit-types]
 path = "./types"
-<<<<<<< HEAD
-version = "0.9.10"
+
+version = "0.9.11"
 
 [dependencies.snarkvm-console-types-field]
 path = "../console/types/field"
-version = "0.9.10"
+version = "0.9.11"
 
 [dependencies.serde_json]
 version = "1.0"
 
 [dependencies.serde]
-version = "1.0"
-=======
-version = "0.9.11"
->>>>>>> dffd731b
+version = "1.0"