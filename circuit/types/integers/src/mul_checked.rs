// Copyright (C) 2019-2023 Aleo Systems Inc.
// This file is part of the snarkVM library.

// Licensed under the Apache License, Version 2.0 (the "License");
// you may not use this file except in compliance with the License.
// You may obtain a copy of the License at:
// http://www.apache.org/licenses/LICENSE-2.0

// Unless required by applicable law or agreed to in writing, software
// distributed under the License is distributed on an "AS IS" BASIS,
// WITHOUT WARRANTIES OR CONDITIONS OF ANY KIND, either express or implied.
// See the License for the specific language governing permissions and
// limitations under the License.

use super::*;

impl<E: Environment, I: IntegerType> Mul<Integer<E, I>> for Integer<E, I> {
    type Output = Self;

    fn mul(self, other: Self) -> Self::Output {
        self * &other
    }
}

impl<E: Environment, I: IntegerType> Mul<Integer<E, I>> for &Integer<E, I> {
    type Output = Integer<E, I>;

    fn mul(self, other: Integer<E, I>) -> Self::Output {
        self * &other
    }
}

impl<E: Environment, I: IntegerType> Mul<&Integer<E, I>> for Integer<E, I> {
    type Output = Self;

    fn mul(self, other: &Self) -> Self::Output {
        &self * other
    }
}

impl<E: Environment, I: IntegerType> Mul<&Integer<E, I>> for &Integer<E, I> {
    type Output = Integer<E, I>;

    fn mul(self, other: &Integer<E, I>) -> Self::Output {
        let mut output = self.clone();
        output *= other;
        output
    }
}

impl<E: Environment, I: IntegerType> MulAssign<Integer<E, I>> for Integer<E, I> {
    fn mul_assign(&mut self, other: Integer<E, I>) {
        *self *= &other;
    }
}

impl<E: Environment, I: IntegerType> MulAssign<&Integer<E, I>> for Integer<E, I> {
    fn mul_assign(&mut self, other: &Integer<E, I>) {
        // Stores the product of `self` and `other` in `self`.
        *self = self.mul_checked(other);
    }
}

impl<E: Environment, I: IntegerType> Metrics<dyn Mul<Integer<E, I>, Output = Integer<E, I>>> for Integer<E, I> {
    type Case = (Mode, Mode);

    fn count(case: &Self::Case) -> Count {
        <Self as Metrics<dyn DivChecked<Integer<E, I>, Output = Integer<E, I>>>>::count(case)
    }
}

impl<E: Environment, I: IntegerType> OutputMode<dyn Mul<Integer<E, I>, Output = Integer<E, I>>> for Integer<E, I> {
    type Case = (Mode, Mode);

    fn output_mode(case: &Self::Case) -> Mode {
        <Self as OutputMode<dyn DivChecked<Integer<E, I>, Output = Integer<E, I>>>>::output_mode(case)
    }
}

impl<E: Environment, I: IntegerType> MulChecked<Self> for Integer<E, I> {
    type Output = Self;

    #[inline]
    fn mul_checked(&self, other: &Integer<E, I>) -> Self::Output {
        // Determine the variable mode.
        if self.is_constant() && other.is_constant() {
            // Compute the product and return the new constant.
            match self.eject_value().checked_mul(&other.eject_value()) {
                Some(value) => Integer::new(Mode::Constant, console::Integer::new(value)),
                None => E::halt("Integer overflow on multiplication of two constants"),
            }
        } else if I::is_signed() {
            // Compute the product of `abs(self)` and `abs(other)`, while checking for an overflow.
            // Note: it is safe to use `abs_wrapped` as we want `Integer::MIN` to be interpreted as an unsigned number.
            let product = Self::mul_and_check(&self.abs_wrapped(), &other.abs_wrapped());

            // If the product should be positive, then it cannot exceed the signed maximum.
            let operands_same_sign = &self.msb().is_equal(other.msb());
            let positive_product_overflows = operands_same_sign & product.msb();
            E::assert_eq(positive_product_overflows, E::zero());

            // If the product should be negative, then it cannot exceed the absolute value of the signed minimum.
            let negative_product_underflows = {
                let lower_product_bits_nonzero =
                    product.bits_le[..(I::BITS as usize - 1)].iter().fold(Boolean::constant(false), |a, b| a | b);
                let negative_product_lt_or_eq_signed_min =
                    !product.msb() | (product.msb() & !lower_product_bits_nonzero);
                !operands_same_sign & !negative_product_lt_or_eq_signed_min
            };
            E::assert_eq(negative_product_underflows, E::zero());

            // Note that the relevant overflow cases are checked independently above.
            // Return the product of `self` and `other` with the appropriate sign.
            Self::ternary(operands_same_sign, &product, &Self::zero().sub_wrapped(&product))
        } else {
            // Compute the product of `self` and `other`, while checking for an overflow.
            Self::mul_and_check(self, other)
        }
    }
}

impl<E: Environment, I: IntegerType> Integer<E, I> {
    /// Multiply the integer bits of `this` and `that`, while checking for an overflow.
    /// This function assumes that `this` and `that` are non-negative.
    #[inline]
<<<<<<< HEAD
    pub fn mul_with_carry(this: &Integer<E, I>, that: &Integer<E, I>) -> (Integer<E, I>, Vec<Boolean<E>>) {
=======
    fn mul_and_check(this: &Integer<E, I>, that: &Integer<E, I>) -> Integer<E, I> {
>>>>>>> 0a45bbab
        // Case 1 - 2 integers fit in 1 field element (u8, u16, u32, u64, i8, i16, i32, i64).
        if 2 * I::BITS < (E::BaseField::size_in_bits() - 1) as u64 {
            // Instead of multiplying the bits of `self` and `other`, witness the integer product.
            let product: Integer<E, I> = witness!(|this, that| this.mul_wrapped(&that));

            // Check that the computed product is equal to witnessed product, in the base field.
            // Note: The multiplication is safe as the field twice as large as the maximum integer type supported.
            E::enforce(|| (this.to_field(), that.to_field(), product.to_field()));

            product
        }
        // Case 2 - 1.5 integers fit in 1 field element (u128, i128).
        else if (I::BITS + I::BITS / 2) < (E::BaseField::size_in_bits() - 1) as u64 {
            // Use Karatsuba multiplication to compute the product of `self` and `other`.
            let (product, z_1_upper_bits, z2) = Self::karatsuba_multiply(this, that);

            // Check that the upper bits of z1 are zero.
            for bit in z_1_upper_bits.iter() {
                E::assert_eq(bit, E::zero());
            }

            // Check that `z2` is zero.
            E::assert_eq(&z2, E::zero());

            // Return the product of `self` and `other`.
            product
        } else {
            E::halt(format!("Multiplication of integers of size {} is not supported", I::BITS))
        }
    }
}

impl<E: Environment, I: IntegerType> Integer<E, I> {
    /// Multiply the integer bits of `this` and `that`, using Karatsuba multiplication.
    ///
    /// See this page for reference: https://en.wikipedia.org/wiki/Karatsuba_algorithm.
    ///
    /// We follow the naming convention given in the `Basic Step` section of the cited page.
    /// The output is the product of `this` and `that`, the upper bits of `z1`, and `z2` as a field element.
    /// This function assumes that 1.5 * I::BITS fits in 1 field element.
    #[inline]
    pub(super) fn karatsuba_multiply(
        this: &Integer<E, I>,
        that: &Integer<E, I>,
    ) -> (Integer<E, I>, Vec<Boolean<E>>, Field<E>) {
        // Perform multiplication by decomposing it into operations on its upper and lower bits.
        // Here is a picture of the bits involved, placed according to the power-of-two weights, in little endian order:
        //   x0: <--I::BITS/2-->
        //   x1:                <--I::BITS/2-->
        //   y0: <--I::BITS/2-->
        //   y1:                <--I::BITS/2-->
        //   z0: <-----------I::BITS---------->
        //   z1:                <-----------I::BITS+1--------->
        //   z2:                               <-----------I::BITS---------->
        //                                     |   overlap    |
        // The carry bits include:
        //   - the overlapping bits of z1 and z2
        //   - the upper bits of z2

        let x_1 = Field::from_bits_le(&this.bits_le[(I::BITS as usize / 2)..]);
        let x_0 = Field::from_bits_le(&this.bits_le[..(I::BITS as usize / 2)]);
        let y_1 = Field::from_bits_le(&that.bits_le[(I::BITS as usize / 2)..]);
        let y_0 = Field::from_bits_le(&that.bits_le[..(I::BITS as usize / 2)]);

        let z_0 = &x_0 * &y_0;
        let z_2 = &x_1 * &y_1;
        let z_1 = (&x_1 + &x_0) * (&y_1 + &y_0) - &z_2 - &z_0;

        let mut b_m_bits = vec![Boolean::constant(false); I::BITS as usize / 2];
        b_m_bits.push(Boolean::constant(true));

        let b_m = Field::from_bits_le(&b_m_bits);
        let z_0_plus_scaled_z_1 = &z_0 + (&z_1 * &b_m);

        let bits_le = z_0_plus_scaled_z_1.to_lower_bits_le(I::BITS as usize + I::BITS as usize / 2 + 1);

        // Split the integer bits into product bits and the upper bits of `z_1`.
        let (bits_le, carry) = bits_le.split_at(I::BITS as usize);

        // Return the product of `self` and `other`, along with the carry bits.
        (Integer::from_bits_le(bits_le), carry.to_vec(), z_2)
    }
}

impl<E: Environment, I: IntegerType> Metrics<dyn MulChecked<Integer<E, I>, Output = Integer<E, I>>> for Integer<E, I> {
    type Case = (Mode, Mode, bool, bool);

    fn count(case: &Self::Case) -> Count {
        // Case 1 - 2 integers fit in 1 field element (u8, u16, u32, u64, i8, i16, i32, i64).
        if 2 * I::BITS < (E::BaseField::size_in_bits() - 1) as u64 {
            match I::is_signed() {
                // Signed case
                true => match (case.0, case.1) {
                    (Mode::Constant, Mode::Constant) => Count::is(I::BITS, 0, 0, 0),
                    (Mode::Constant, _) | (_, Mode::Constant) => {
                        Count::is(4 * I::BITS, 0, (6 * I::BITS) + 4, (6 * I::BITS) + 9)
                    }
                    (_, _) => Count::is(3 * I::BITS, 0, (8 * I::BITS) + 6, (8 * I::BITS) + 12),
                },
                // Unsigned case
                false => match (case.0, case.1) {
                    (Mode::Constant, Mode::Constant) => Count::is(I::BITS, 0, 0, 0),
                    (Mode::Constant, _) | (_, Mode::Constant) => Count::is(0, 0, I::BITS, I::BITS + 1),
                    (_, _) => Count::is(0, 0, I::BITS, I::BITS + 1),
                },
            }
        }
        // Case 2 - 1.5 integers fit in 1 field element (u128, i128).
        else if (I::BITS + I::BITS / 2) < (E::BaseField::size_in_bits() - 1) as u64 {
            match I::is_signed() {
                // Signed case
                true => match (case.0, case.1) {
                    (Mode::Constant, Mode::Constant) => Count::is(I::BITS, 0, 0, 0),
                    (Mode::Constant, _) | (_, Mode::Constant) => Count::is(4 * I::BITS, 0, 837, 908),
                    (_, _) => Count::is(3 * I::BITS, 0, 1098, 1170),
                },
                // Unsigned case
                false => match (case.0, case.1) {
                    (Mode::Constant, Mode::Constant) => Count::is(I::BITS, 0, 0, 0),
                    (Mode::Constant, _) | (_, Mode::Constant) => Count::is(0, 0, 193, 260),
                    (_, _) => Count::is(0, 0, 196, 263),
                },
            }
        } else {
            E::halt(format!("Multiplication of integers of size {} is not supported", I::BITS))
        }
    }
}

impl<E: Environment, I: IntegerType> OutputMode<dyn MulChecked<Integer<E, I>, Output = Integer<E, I>>>
    for Integer<E, I>
{
    type Case = (Mode, Mode, bool, bool);

    fn output_mode(case: &Self::Case) -> Mode {
        match (case.0, case.1, case.2, case.3) {
            (Mode::Constant, _, true, _) | (_, Mode::Constant, _, true) => Mode::Constant,
            (Mode::Constant, Mode::Constant, _, _) => Mode::Constant,
            (_, _, _, _) => Mode::Private,
        }
    }
}

#[cfg(test)]
mod tests {
    use super::*;
    use snarkvm_circuit_environment::Circuit;

    use test_utilities::*;

    use core::{ops::RangeInclusive, panic::RefUnwindSafe};

    const ITERATIONS: u64 = 32;

    fn check_mul<I: IntegerType + RefUnwindSafe>(
        name: &str,
        first: console::Integer<<Circuit as Environment>::Network, I>,
        second: console::Integer<<Circuit as Environment>::Network, I>,
        mode_a: Mode,
        mode_b: Mode,
    ) {
        let a = Integer::<Circuit, I>::new(mode_a, first);
        let b = Integer::<Circuit, I>::new(mode_b, second);
        let a_is_zero = a.is_zero().eject_value();
        let b_is_zero = b.is_zero().eject_value();
        match first.checked_mul(&second) {
            Some(expected) => Circuit::scope(name, || {
                let candidate = a.mul_checked(&b);
                assert_eq!(expected, *candidate.eject_value());
                assert_eq!(console::Integer::new(expected), candidate.eject_value());
                assert_count!(MulChecked(Integer<I>, Integer<I>) => Integer<I>, &(mode_a, mode_b, a_is_zero, b_is_zero));
                assert_output_mode!(MulChecked(Integer<I>, Integer<I>) => Integer<I>, &(mode_a, mode_b, a_is_zero, b_is_zero), candidate);
            }),
            None => match (mode_a, mode_b) {
                (Mode::Constant, Mode::Constant) => check_operation_halts(&a, &b, Integer::mul_checked),
                _ => Circuit::scope(name, || {
                    let _candidate = a.mul_checked(&b);
                    assert_count_fails!(MulChecked(Integer<I>, Integer<I>) => Integer<I>, &(mode_a, mode_b, a_is_zero, b_is_zero));
                }),
            },
        }
        Circuit::reset();
    }

    fn run_test<I: IntegerType + RefUnwindSafe>(mode_a: Mode, mode_b: Mode) {
        let mut rng = TestRng::default();

        for i in 0..ITERATIONS {
            // TODO (@pranav) Uniform random sampling almost always produces arguments that result in an overflow.
            //  Is there a better method for sampling arguments?
            let first = Uniform::rand(&mut rng);
            let second = Uniform::rand(&mut rng);

            let name = format!("Mul: {mode_a} * {mode_b} {i}");
            check_mul::<I>(&name, first, second, mode_a, mode_b);
            check_mul::<I>(&name, second, first, mode_a, mode_b); // Commute the operation.

            let name = format!("Double: {mode_a} * {mode_b} {i}");
            check_mul::<I>(&name, first, console::Integer::one() + console::Integer::one(), mode_a, mode_b);
            check_mul::<I>(&name, console::Integer::one() + console::Integer::one(), first, mode_a, mode_b); // Commute the operation.

            let name = format!("Square: {mode_a} * {mode_b} {i}");
            check_mul::<I>(&name, first, first, mode_a, mode_b);
        }

        // Check specific cases common to signed and unsigned integers.
        check_mul::<I>("1 * MAX", console::Integer::one(), console::Integer::MAX, mode_a, mode_b);
        check_mul::<I>("MAX * 1", console::Integer::MAX, console::Integer::one(), mode_a, mode_b);
        check_mul::<I>("1 * MIN", console::Integer::one(), console::Integer::MIN, mode_a, mode_b);
        check_mul::<I>("MIN * 1", console::Integer::MIN, console::Integer::one(), mode_a, mode_b);
        check_mul::<I>("0 * MAX", console::Integer::zero(), console::Integer::MAX, mode_a, mode_b);
        check_mul::<I>("MAX * 0", console::Integer::MAX, console::Integer::zero(), mode_a, mode_b);
        check_mul::<I>("0 * MIN", console::Integer::zero(), console::Integer::MIN, mode_a, mode_b);
        check_mul::<I>("MIN * 0", console::Integer::MIN, console::Integer::zero(), mode_a, mode_b);
        check_mul::<I>("1 * 1", console::Integer::one(), console::Integer::one(), mode_a, mode_b);

        // Check common overflow cases.
        check_mul::<I>(
            "MAX * 2",
            console::Integer::MAX,
            console::Integer::one() + console::Integer::one(),
            mode_a,
            mode_b,
        );
        check_mul::<I>(
            "2 * MAX",
            console::Integer::one() + console::Integer::one(),
            console::Integer::MAX,
            mode_a,
            mode_b,
        );

        // Check additional corner cases for signed integers.
        if I::is_signed() {
            check_mul::<I>("MAX * -1", console::Integer::MAX, -console::Integer::one(), mode_a, mode_b);
            check_mul::<I>("-1 * MAX", -console::Integer::one(), console::Integer::MAX, mode_a, mode_b);
            check_mul::<I>("MIN * -1", console::Integer::MIN, -console::Integer::one(), mode_a, mode_b);
            check_mul::<I>("-1 * MIN", -console::Integer::one(), console::Integer::MIN, mode_a, mode_b);
            check_mul::<I>(
                "MIN * -2",
                console::Integer::MIN,
                -console::Integer::one() - console::Integer::one(),
                mode_a,
                mode_b,
            );
            check_mul::<I>(
                "-2 * MIN",
                -console::Integer::one() - console::Integer::one(),
                console::Integer::MIN,
                mode_a,
                mode_b,
            );
        }
    }

    fn run_exhaustive_test<I: IntegerType + RefUnwindSafe>(mode_a: Mode, mode_b: Mode)
    where
        RangeInclusive<I>: Iterator<Item = I>,
    {
        for first in I::MIN..=I::MAX {
            for second in I::MIN..=I::MAX {
                let first = console::Integer::<_, I>::new(first);
                let second = console::Integer::<_, I>::new(second);

                let name = format!("Mul: ({first} * {second})");
                check_mul::<I>(&name, first, second, mode_a, mode_b);
            }
        }
    }

    test_integer_binary!(run_test, i8, times);
    test_integer_binary!(run_test, i16, times);
    test_integer_binary!(run_test, i32, times);
    test_integer_binary!(run_test, i64, times);
    test_integer_binary!(run_test, i128, times);

    test_integer_binary!(run_test, u8, times);
    test_integer_binary!(run_test, u16, times);
    test_integer_binary!(run_test, u32, times);
    test_integer_binary!(run_test, u64, times);
    test_integer_binary!(run_test, u128, times);

    test_integer_binary!(#[ignore], run_exhaustive_test, u8, times, exhaustive);
    test_integer_binary!(#[ignore], run_exhaustive_test, i8, times, exhaustive);
}<|MERGE_RESOLUTION|>--- conflicted
+++ resolved
@@ -123,11 +123,7 @@
     /// Multiply the integer bits of `this` and `that`, while checking for an overflow.
     /// This function assumes that `this` and `that` are non-negative.
     #[inline]
-<<<<<<< HEAD
-    pub fn mul_with_carry(this: &Integer<E, I>, that: &Integer<E, I>) -> (Integer<E, I>, Vec<Boolean<E>>) {
-=======
     fn mul_and_check(this: &Integer<E, I>, that: &Integer<E, I>) -> Integer<E, I> {
->>>>>>> 0a45bbab
         // Case 1 - 2 integers fit in 1 field element (u8, u16, u32, u64, i8, i16, i32, i64).
         if 2 * I::BITS < (E::BaseField::size_in_bits() - 1) as u64 {
             // Instead of multiplying the bits of `self` and `other`, witness the integer product.
