// Copyright (C) 2019-2023 Aleo Systems Inc.
// This file is part of the snarkVM library.

// Licensed under the Apache License, Version 2.0 (the "License");
// you may not use this file except in compliance with the License.
// You may obtain a copy of the License at:
// http://www.apache.org/licenses/LICENSE-2.0

// Unless required by applicable law or agreed to in writing, software
// distributed under the License is distributed on an "AS IS" BASIS,
// WITHOUT WARRANTIES OR CONDITIONS OF ANY KIND, either express or implied.
// See the License for the specific language governing permissions and
// limitations under the License.

use super::*;

impl<N: Network> FromBits for FinalizeOperation<N> {
    /// Reads `Self` from a boolean array in little-endian order.
    fn from_bits_le(bits: &[bool]) -> Result<Self> {
        let mut bits = bits.iter().cloned();

        // Helper function to get the next n bits as a slice.
        let mut next_bits = |n: usize| -> Result<Vec<bool>> {
            let bits: Vec<_> = bits.by_ref().take(n).collect();
            if bits.len() < n {
                bail!("Insufficient bits");
            }
            Ok(bits)
        };

        // Read the variant.
        let variant = u8::from_bits_le(&next_bits(8)?)?;

        // Parse the operation.
        match variant {
            0 => {
                // Read the mapping ID.
                let mapping_id = Field::from_bits_le(&next_bits(Field::<N>::size_in_bits())?)?;
                // Return the finalize operation.
                Ok(Self::InitializeMapping(mapping_id))
            }
            1 => {
                // Read the mapping ID.
                let mapping_id = Field::from_bits_le(&next_bits(Field::<N>::size_in_bits())?)?;
                // Read the key ID.
                let key_id = Field::from_bits_le(&next_bits(Field::<N>::size_in_bits())?)?;
                // Read the value ID.
                let value_id = Field::from_bits_le(&next_bits(Field::<N>::size_in_bits())?)?;
                // Return the finalize operation.
                Ok(Self::InsertKeyValue(mapping_id, key_id, value_id))
            }
            2 => {
                // Read the mapping ID.
                let mapping_id = Field::from_bits_le(&next_bits(Field::<N>::size_in_bits())?)?;
                // Read the index.
                let index = u64::from_bits_le(&next_bits(64)?)?;
                // Read the key ID.
                let key_id = Field::from_bits_le(&next_bits(Field::<N>::size_in_bits())?)?;
                // Read the value ID.
                let value_id = Field::from_bits_le(&next_bits(Field::<N>::size_in_bits())?)?;
                // Return the finalize operation.
                Ok(Self::UpdateKeyValue(mapping_id, index, key_id, value_id))
            }
            3 => {
                // Read the mapping ID.
                let mapping_id = Field::from_bits_le(&next_bits(Field::<N>::size_in_bits())?)?;
                // Read the index.
                let index = u64::from_bits_le(&next_bits(64)?)?;
                // Return the finalize operation.
                Ok(Self::RemoveKeyValue(mapping_id, index))
            }
            4 => {
                // Read the mapping ID.
                let mapping_id = Field::from_bits_le(&next_bits(Field::<N>::size_in_bits())?)?;
                // Return the finalize operation.
                Ok(Self::ReplaceMapping(mapping_id))
            }
            5 => {
                // Read the mapping ID.
                let mapping_id = Field::from_bits_le(&next_bits(Field::<N>::size_in_bits())?)?;
                // Return the finalize operation.
                Ok(Self::RemoveMapping(mapping_id))
            }
            6.. => bail!("Invalid finalize operation variant '{variant}'"),
        }
    }

    /// Reads `Self` from a boolean array in big-endian order.
    fn from_bits_be(bits: &[bool]) -> Result<Self> {
        let mut bits = bits.iter().cloned();

        // Helper function to get the next n bits as a slice.
        let mut next_bits = |n: usize| -> Result<Vec<bool>> {
            let bits: Vec<_> = bits.by_ref().take(n).collect();
            if bits.len() < n {
                bail!("Insufficient bits");
            }
            Ok(bits)
        };

        // Read the variant.
        let variant = u8::from_bits_be(&next_bits(8)?)?;

        // Parse the operation.
        match variant {
            0 => {
                // Read the mapping ID.
                let mapping_id = Field::from_bits_be(&next_bits(Field::<N>::size_in_bits())?)?;
                // Return the finalize operation.
                Ok(Self::InitializeMapping(mapping_id))
            }
            1 => {
                // Read the mapping ID.
                let mapping_id = Field::from_bits_be(&next_bits(Field::<N>::size_in_bits())?)?;
                // Read the key ID.
                let key_id = Field::from_bits_be(&next_bits(Field::<N>::size_in_bits())?)?;
                // Read the value ID.
                let value_id = Field::from_bits_be(&next_bits(Field::<N>::size_in_bits())?)?;
                // Return the finalize operation.
                Ok(Self::InsertKeyValue(mapping_id, key_id, value_id))
            }
            2 => {
                // Read the mapping ID.
                let mapping_id = Field::from_bits_be(&next_bits(Field::<N>::size_in_bits())?)?;
                // Read the index.
                let index = u64::from_bits_be(&next_bits(64)?)?;
                // Read the key ID.
                let key_id = Field::from_bits_be(&next_bits(Field::<N>::size_in_bits())?)?;
                // Read the value ID.
                let value_id = Field::from_bits_be(&next_bits(Field::<N>::size_in_bits())?)?;
                // Return the finalize operation.
                Ok(Self::UpdateKeyValue(mapping_id, index, key_id, value_id))
            }
            3 => {
                // Read the mapping ID.
                let mapping_id = Field::from_bits_be(&next_bits(Field::<N>::size_in_bits())?)?;
                // Read the index.
                let index = u64::from_bits_be(&next_bits(64)?)?;
                // Return the finalize operation.
                Ok(Self::RemoveKeyValue(mapping_id, index))
            }
            4 => {
                // Read the mapping ID.
                let mapping_id = Field::from_bits_be(&next_bits(Field::<N>::size_in_bits())?)?;
                // Return the finalize operation.
                Ok(Self::ReplaceMapping(mapping_id))
            }
            5 => {
                // Read the mapping ID.
                let mapping_id = Field::from_bits_be(&next_bits(Field::<N>::size_in_bits())?)?;
                // Return the finalize operation.
                Ok(Self::RemoveMapping(mapping_id))
            }
            6.. => bail!("Invalid finalize operation variant '{variant}'"),
        }
    }
}

impl<N: Network> ToBits for FinalizeOperation<N> {
    /// Returns the little-endian bits of the finalize operation.
    fn write_bits_le(&self, vec: &mut Vec<bool>) {
        match self {
            Self::InitializeMapping(mapping_id) => {
                // Write the variant.
                0u8.write_bits_le(vec);
                // Write the mapping ID.
                mapping_id.write_bits_le(vec);
            }
            Self::InsertKeyValue(mapping_id, key_id, value_id) => {
                // Write the variant.
                1u8.write_bits_le(vec);
                // Write the mapping ID.
                mapping_id.write_bits_le(vec);
                // Write the key ID.
                key_id.write_bits_le(vec);
                // Write the value ID.
                value_id.write_bits_le(vec);
            }
            Self::UpdateKeyValue(mapping_id, index, key_id, value_id) => {
                // Write the variant.
                2u8.write_bits_le(vec);
                // Write the mapping ID.
                mapping_id.write_bits_le(vec);
                // Write the index.
                index.write_bits_le(vec);
                // Write the key ID.
                key_id.write_bits_le(vec);
                // Write the value ID.
                value_id.write_bits_le(vec);
            }
            Self::RemoveKeyValue(mapping_id, index) => {
                // Write the variant.
                3u8.write_bits_le(vec);
                // Write the mapping ID.
                mapping_id.write_bits_le(vec);
                // Write the index.
                index.write_bits_le(vec);
            }
            Self::ReplaceMapping(mapping_id) => {
                // Write the variant.
                4u8.write_bits_le(vec);
                // Write the mapping ID.
                mapping_id.write_bits_le(vec);
            }
<<<<<<< HEAD
            Self::ReplaceMapping(mapping_id) => {
                vec![
                    // Write the variant.
                    4u8.to_bits_le(),
                    // Write the mapping ID.
                    mapping_id.to_bits_le(),
                ]
                .concat()
=======
            Self::RemoveMapping(mapping_id) => {
                // Write the variant.
                5u8.write_bits_le(vec);
                // Write the mapping ID.
                mapping_id.write_bits_le(vec);
>>>>>>> ed310143
            }
            Self::RemoveMapping(mapping_id) => {
                vec![
                    // Write the variant.
                    5u8.to_bits_le(),
                    // Write the mapping ID.
                    mapping_id.to_bits_le(),
                ]
                .concat()
            }
        }
    }

    /// Returns the big-endian bits of the finalize operation.
    fn write_bits_be(&self, vec: &mut Vec<bool>) {
        match self {
            Self::InitializeMapping(mapping_id) => {
                // Write the variant.
                0u8.write_bits_be(vec);
                // Write the mapping ID.
                mapping_id.write_bits_be(vec);
            }
            Self::InsertKeyValue(mapping_id, key_id, value_id) => {
                // Write the variant.
                1u8.write_bits_be(vec);
                // Write the mapping ID.
                mapping_id.write_bits_be(vec);
                // Write the key ID.
                key_id.write_bits_be(vec);
                // Write the value ID.
                value_id.write_bits_be(vec);
            }
            Self::UpdateKeyValue(mapping_id, index, key_id, value_id) => {
                // Write the variant.
                2u8.write_bits_be(vec);
                // Write the mapping ID.
                mapping_id.write_bits_be(vec);
                // Write the index.
                index.write_bits_be(vec);
                // Write the key ID.
                key_id.write_bits_be(vec);
                // Write the value ID.
                value_id.write_bits_be(vec);
            }
            Self::RemoveKeyValue(mapping_id, index) => {
                // Write the variant.
                3u8.write_bits_be(vec);
                // Write the mapping ID.
                mapping_id.write_bits_be(vec);
                // Write the index.
                index.write_bits_be(vec);
            }
            Self::ReplaceMapping(mapping_id) => {
                // Write the variant.
                4u8.write_bits_be(vec);
                // Write the mapping ID.
                mapping_id.write_bits_be(vec);
            }
<<<<<<< HEAD
            Self::ReplaceMapping(mapping_id) => {
                vec![
                    // Write the variant.
                    4u8.to_bits_be(),
                    // Write the mapping ID.
                    mapping_id.to_bits_be(),
                ]
                .concat()
=======
            Self::RemoveMapping(mapping_id) => {
                // Write the variant.
                5u8.write_bits_be(vec);
                // Write the mapping ID.
                mapping_id.write_bits_be(vec);
>>>>>>> ed310143
            }
            Self::RemoveMapping(mapping_id) => {
                vec![
                    // Write the variant.
                    5u8.to_bits_be(),
                    // Write the mapping ID.
                    mapping_id.to_bits_be(),
                ]
                .concat()
            }
        }
    }
}

#[cfg(test)]
mod tests {
    use super::*;

    #[test]
    fn test_bits_le() {
        for expected in crate::logic::finalize_operation::test_helpers::sample_finalize_operations() {
            // Check the bit representation.
            let expected_bits = expected.to_bits_le();
            assert_eq!(expected, FinalizeOperation::from_bits_le(&expected_bits[..]).unwrap());
        }
    }

    #[test]
    fn test_bits_be() {
        for expected in crate::logic::finalize_operation::test_helpers::sample_finalize_operations() {
            // Check the bit representation.
            let expected_bits = expected.to_bits_be();
            assert_eq!(expected, FinalizeOperation::from_bits_be(&expected_bits[..]).unwrap());
        }
    }
}<|MERGE_RESOLUTION|>--- conflicted
+++ resolved
@@ -202,31 +202,11 @@
                 // Write the mapping ID.
                 mapping_id.write_bits_le(vec);
             }
-<<<<<<< HEAD
-            Self::ReplaceMapping(mapping_id) => {
-                vec![
-                    // Write the variant.
-                    4u8.to_bits_le(),
-                    // Write the mapping ID.
-                    mapping_id.to_bits_le(),
-                ]
-                .concat()
-=======
             Self::RemoveMapping(mapping_id) => {
                 // Write the variant.
                 5u8.write_bits_le(vec);
                 // Write the mapping ID.
                 mapping_id.write_bits_le(vec);
->>>>>>> ed310143
-            }
-            Self::RemoveMapping(mapping_id) => {
-                vec![
-                    // Write the variant.
-                    5u8.to_bits_le(),
-                    // Write the mapping ID.
-                    mapping_id.to_bits_le(),
-                ]
-                .concat()
             }
         }
     }
@@ -276,31 +256,11 @@
                 // Write the mapping ID.
                 mapping_id.write_bits_be(vec);
             }
-<<<<<<< HEAD
-            Self::ReplaceMapping(mapping_id) => {
-                vec![
-                    // Write the variant.
-                    4u8.to_bits_be(),
-                    // Write the mapping ID.
-                    mapping_id.to_bits_be(),
-                ]
-                .concat()
-=======
             Self::RemoveMapping(mapping_id) => {
                 // Write the variant.
                 5u8.write_bits_be(vec);
                 // Write the mapping ID.
                 mapping_id.write_bits_be(vec);
->>>>>>> ed310143
-            }
-            Self::RemoveMapping(mapping_id) => {
-                vec![
-                    // Write the variant.
-                    5u8.to_bits_be(),
-                    // Write the mapping ID.
-                    mapping_id.to_bits_be(),
-                ]
-                .concat()
             }
         }
     }
