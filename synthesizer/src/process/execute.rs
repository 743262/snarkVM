// Copyright (C) 2019-2023 Aleo Systems Inc.
// This file is part of the snarkVM library.

// The snarkVM library is free software: you can redistribute it and/or modify
// it under the terms of the GNU General Public License as published by
// the Free Software Foundation, either version 3 of the License, or
// (at your option) any later version.

// The snarkVM library is distributed in the hope that it will be useful,
// but WITHOUT ANY WARRANTY; without even the implied warranty of
// MERCHANTABILITY or FITNESS FOR A PARTICULAR PURPOSE. See the
// GNU General Public License for more details.

// You should have received a copy of the GNU General Public License
// along with the snarkVM library. If not, see <https://www.gnu.org/licenses/>.

use super::*;

use crate::{Key, KeyBatch, KeyMode, ProvingKeyId};

impl<N: Network> Process<N> {
    /// Executes the given authorization.
    #[inline]
    pub fn execute<A: circuit::Aleo<Network = N>, R: Rng + CryptoRng>(
        &self,
        execution: &mut Execution<N>,
        transition_assignments: BTreeMap<ProvingKeyId<N>, Vec<Assignment<N::Field>>>,
        inclusion_assignments: Option<Vec<Assignment<N::Field>>>,
        rng: &mut R,
    ) -> Result<()> {
        let timer = timer!("Process::execute");

        // Retrieve the proving keys and fill the batch.
        let mut batch = KeyBatch::new(1 + transition_assignments.len(), KeyMode::Proving);
        let mut assignments = Vec::with_capacity(1 + transition_assignments.len());
        let mut function_names = Vec::with_capacity(1 + transition_assignments.len());
        for (proving_key_id, transition_assignments) in transition_assignments.iter() {
            let proving_key = self.get_proving_key(proving_key_id.program_id, proving_key_id.function_name)?;
            // NOTE: consistent ordering of keys and assignments is crucial
            batch.add(Key::ProvingKey(proving_key))?;
            assignments.push(transition_assignments.as_slice());
            function_names.push(&proving_key_id.function_name);
        }

        let inclusion_name = Identifier::<N>::from_str(N::INCLUSION_FUNCTION_NAME)?;
        if let Some(inclusion_assignments) = inclusion_assignments.as_ref() {
            let inclusion_key = ProvingKey::<N>::new(N::inclusion_proving_key().clone());
            batch.add(Key::ProvingKey(inclusion_key))?;
            assignments.push(inclusion_assignments);
            function_names.push(&inclusion_name);
        }

        execution.prove(batch, assignments.as_slice(), function_names.as_slice(), rng)?;

        finish!(timer);
        Ok(())
    }

    /// Verifies the given execution is valid.
    /// Note: This does *not* check that the global state root exists in the ledger.
    #[inline]
    pub fn verify_execution(&self, execution: &Execution<N>) -> Result<()> {
        let timer = timer!("Process::verify_execution");

        // Ensure the execution contains transitions.
        ensure!(!execution.is_empty(), "There are no transitions in the execution");

        // Ensure the number of transitions matches the program function.
        {
            // Retrieve the transition (without popping it).
            let transition = execution.peek()?;
            // Retrieve the stack.
            let stack = self.get_stack(transition.program_id())?;
            // Ensure the number of calls matches the number of transitions.
            let number_of_calls = stack.get_number_of_calls(transition.function_name())?;
            ensure!(
                number_of_calls == execution.len(),
                "The number of transitions in the execution is incorrect. Expected {number_of_calls}, but found {}",
                execution.len()
            );
        }
        lap!(timer, "Verify the number of transitions");

        // Replicate the execution stack for verification.
        let mut queue = execution.clone();
        let mut transition_assignments = BTreeMap::<_, Vec<_>>::new();
        let mut batch = KeyBatch::<N>::new(1 + execution.transitions().len(), KeyMode::Verifying);
        let mut all_inputs = Vec::with_capacity(1 + execution.transitions().len());

        // Verify each transition.
        while let Ok(transition) = queue.pop() {
            #[cfg(debug_assertions)]
            println!("Verifying transition for {}/{}...", transition.program_id(), transition.function_name());

            // Ensure the transition ID is correct.
            ensure!(**transition.id() == transition.to_root()?, "The transition ID is incorrect");
            // Ensure the number of inputs is within the allowed range.
            ensure!(transition.inputs().len() <= N::MAX_INPUTS, "Transition exceeded maximum number of inputs");
            // Ensure the number of outputs is within the allowed range.
            ensure!(transition.outputs().len() <= N::MAX_INPUTS, "Transition exceeded maximum number of outputs");

            // Compute the function ID as `Hash(network_id, program_id, function_name)`.
            let function_id = N::hash_bhp1024(
                &(
                    U16::<N>::new(N::ID),
                    transition.program_id().name(),
                    transition.program_id().network(),
                    transition.function_name(),
                )
                    .to_bits_le(),
            )?;

            // Ensure each input is valid.
            if transition
                .inputs()
                .iter()
                .enumerate()
                .any(|(index, input)| !input.verify(function_id, transition.tcm(), index))
            {
                bail!("Failed to verify a transition input")
            }
            lap!(timer, "Verify the inputs");

            // Ensure each output is valid.
            let num_inputs = transition.inputs().len();
            if transition
                .outputs()
                .iter()
                .enumerate()
                .any(|(index, output)| !output.verify(function_id, transition.tcm(), num_inputs + index))
            {
                bail!("Failed to verify a transition output")
            }
            lap!(timer, "Verify the outputs");

            // Compute the x- and y-coordinate of `tpk`.
            let (tpk_x, tpk_y) = transition.tpk().to_xy_coordinates();

            // [Inputs] Construct the verifier inputs to verify the proof.
            let mut inputs = vec![N::Field::one(), *tpk_x, *tpk_y, **transition.tcm()];
            // [Inputs] Extend the verifier inputs with the input IDs.
            inputs.extend(transition.inputs().iter().flat_map(|input| input.verifier_inputs()));

            // Retrieve the stack.
            let stack = self.get_stack(transition.program_id())?;
            // Retrieve the function from the stack.
            let function = stack.get_function(transition.function_name())?;
            // Determine the number of function calls in this function.
            let mut num_function_calls = 0;
            for instruction in function.instructions() {
                if let Instruction::Call(call) = instruction {
                    // Determine if this is a function call.
                    if call.is_function_call(stack)? {
                        num_function_calls += 1;
                    }
                }
            }
            // If there are function calls, append their inputs and outputs.
            if num_function_calls > 0 {
                // This loop takes the last `num_function_call` transitions, and reverses them
                // to order them in the order they were defined in the function.
                for transition in queue.transitions().rev().take(num_function_calls).rev() {
                    // [Inputs] Extend the verifier inputs with the input IDs of the external call.
                    inputs.extend(transition.inputs().iter().flat_map(|input| input.verifier_inputs()));
                    // [Inputs] Extend the verifier inputs with the output IDs of the external call.
                    inputs.extend(transition.output_ids().map(|id| **id));
                }
            }

            // [Inputs] Extend the verifier inputs with the output IDs.
            inputs.extend(transition.outputs().iter().flat_map(|output| output.verifier_inputs()));

            // Ensure the transition contains finalize inputs, if the function has a finalize scope.
            if let Some((command, logic)) = function.finalize() {
                // Ensure the transition contains finalize inputs.
                match transition.finalize() {
                    Some(finalize) => {
                        // Retrieve the number of operands.
                        let num_operands = command.operands().len();
                        // Retrieve the number of inputs.
                        let num_inputs = logic.inputs().len();

                        // Ensure the number of inputs for finalize is within the allowed range.
                        ensure!(finalize.len() <= N::MAX_INPUTS, "Transition exceeds maximum inputs for finalize");
                        // Ensure the number of inputs for finalize matches in the finalize command.
                        ensure!(finalize.len() == num_operands, "The number of inputs for finalize is incorrect");
                        // Ensure the number of inputs for finalize matches in the finalize logic.
                        ensure!(finalize.len() == num_inputs, "The number of inputs for finalize is incorrect");

                        // Convert the finalize inputs into concatenated bits.
                        let finalize_bits = finalize.iter().flat_map(ToBits::to_bits_le).collect::<Vec<_>>();
                        // Compute the checksum of the finalize inputs.
                        let checksum = N::hash_bhp1024(&finalize_bits)?;

                        // [Inputs] Extend the verifier inputs with the inputs for finalize.
                        inputs.push(*checksum);
                    }
                    None => bail!("The transition is missing inputs for 'finalize'"),
                }
            }

            let pk_id =
                ProvingKeyId { program_id: *transition.program_id(), function_name: *transition.function_name() };
            if let Some(assignment) = transition_assignments.get_mut(&pk_id) {
                assignment.push(inputs);
            } else {
                transition_assignments.insert(pk_id, vec![inputs]);
            }

            lap!(timer, "Construct the verifier inputs");

            #[cfg(debug_assertions)]
            println!("Transition public inputs ({} elements): {:#?}", all_inputs.len(), all_inputs);

            lap!(timer, "Verify transition for {}", function.name());
        }

        for (pkid, circuit_inputs) in transition_assignments {
            // Retrieve the verifying key.
<<<<<<< HEAD
            let verifying_key = self.get_verifying_key(pkid.program_id, pkid.function_name)?;
            batch.add(Key::VerifyingKey(verifying_key))?;
            all_inputs.push(circuit_inputs);
        }
=======
            let verifying_key = self.get_verifying_key(stack.program_id(), function.name())?;
            // Ensure the transition proof is valid.
            ensure!(
                verifying_key.verify(&function.name().to_string(), &inputs, transition.proof()),
                "Transition is invalid - failed to verify transition proof"
            );
>>>>>>> 1d2517a1

        // Ensure the inclusion proof is valid.
        if execution.proves_inclusion() {
            let (inclusion_vk, inclusion_inputs) = Inclusion::prepare_verify_execution(execution)?;
            batch.add(Key::VerifyingKey(inclusion_vk))?;
            all_inputs.push(inclusion_inputs);
        }

        // Ensure the transition proofs are all valid.
        ensure!(execution.verify(batch, all_inputs.as_slice())?, "Execution is invalid - failed to verify proof");
        lap!(timer, "Verify execution proof");

        finish!(timer);
        Ok(())
    }
}<|MERGE_RESOLUTION|>--- conflicted
+++ resolved
@@ -16,7 +16,10 @@
 
 use super::*;
 
-use crate::{Key, KeyBatch, KeyMode, ProvingKeyId};
+use crate::{
+    snark::{Key, KeyBatch, KeyMode},
+    ProvingKeyId,
+};
 
 impl<N: Network> Process<N> {
     /// Executes the given authorization.
@@ -217,19 +220,10 @@
 
         for (pkid, circuit_inputs) in transition_assignments {
             // Retrieve the verifying key.
-<<<<<<< HEAD
             let verifying_key = self.get_verifying_key(pkid.program_id, pkid.function_name)?;
             batch.add(Key::VerifyingKey(verifying_key))?;
             all_inputs.push(circuit_inputs);
         }
-=======
-            let verifying_key = self.get_verifying_key(stack.program_id(), function.name())?;
-            // Ensure the transition proof is valid.
-            ensure!(
-                verifying_key.verify(&function.name().to_string(), &inputs, transition.proof()),
-                "Transition is invalid - failed to verify transition proof"
-            );
->>>>>>> 1d2517a1
 
         // Ensure the inclusion proof is valid.
         if execution.proves_inclusion() {
