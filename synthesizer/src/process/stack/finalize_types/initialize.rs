--- conflicted
+++ resolved
@@ -14,11 +14,7 @@
 
 use super::*;
 use crate::{
-<<<<<<< HEAD
-    finalize::{Get, GetOrUse, RandChaCha, Set, MAX_ADDITIONAL_SEEDS},
-=======
-    finalize::{Contains, Get, GetOrUse, Remove, Set},
->>>>>>> 6db34885
+    finalize::{Contains, Get, GetOrUse, RandChaCha, Remove, Set, MAX_ADDITIONAL_SEEDS},
     RegisterTypes,
 };
 
