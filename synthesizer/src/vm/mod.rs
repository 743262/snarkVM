// Copyright (C) 2019-2023 Aleo Systems Inc.
// This file is part of the snarkVM library.

// The snarkVM library is free software: you can redistribute it and/or modify
// it under the terms of the GNU General Public License as published by
// the Free Software Foundation, either version 3 of the License, or
// (at your option) any later version.

// The snarkVM library is distributed in the hope that it will be useful,
// but WITHOUT ANY WARRANTY; without even the implied warranty of
// MERCHANTABILITY or FITNESS FOR A PARTICULAR PURPOSE. See the
// GNU General Public License for more details.

// You should have received a copy of the GNU General Public License
// along with the snarkVM library. If not, see <https://www.gnu.org/licenses/>.

mod helpers;

mod authorize;
mod deploy;
mod execute;
mod execute_fee;
mod finalize;
mod verify;

pub use finalize::FinalizeMode;

use crate::{
    atomic_finalize,
    block::{Block, ConfirmedTransaction, Deployment, Execution, Fee, Header, Transaction, Transactions, Transition},
    cast_ref,
    process,
    process::{Authorization, Inclusion, InclusionAssignment, Process, Query},
    program::Program,
    store::{BlockStore, ConsensusStorage, ConsensusStore, FinalizeStore, TransactionStore, TransitionStore},
    CallMetrics,
};
use console::{
    account::{Address, PrivateKey},
    network::prelude::*,
<<<<<<< HEAD
    program::{Entry, Identifier, Literal, Plaintext, ProgramID, Record, Response, Value},
=======
    program::{Entry, Identifier, Literal, Plaintext, ProgramID, ProgramOwner, Record, Response, Value},
    types::Field,
>>>>>>> 1d2517a1
};

use aleo_std::prelude::{finish, lap, timer};
use parking_lot::RwLock;
use std::sync::Arc;

#[derive(Clone)]
pub struct VM<N: Network, C: ConsensusStorage<N>> {
    /// The process.
    process: Arc<RwLock<Process<N>>>,
    /// The VM store.
    store: ConsensusStore<N, C>,
}

impl<N: Network, C: ConsensusStorage<N>> VM<N, C> {
    /// Initializes the VM from storage.
    #[inline]
    pub fn from(store: ConsensusStore<N, C>) -> Result<Self> {
        // Initialize a new process.
        let mut process = Process::load()?;

        // Initialize the store for 'credits.aleo'.
        let credits = Program::<N>::credits()?;
        for mapping in credits.mappings().values() {
            // Ensure that all mappings are initialized.
            if !store.finalize_store().contains_mapping_confirmed(credits.id(), mapping.name())? {
                // Initialize the mappings for 'credits.aleo'.
                store.finalize_store().initialize_mapping(credits.id(), mapping.name())?;
            }
        }

        // Retrieve the transaction store.
        let transaction_store = store.transaction_store();
        // Load the deployments from the store.
        for transaction_id in transaction_store.deployment_transaction_ids() {
            // Retrieve the deployment.
            match transaction_store.get_deployment(&transaction_id)? {
                // Load the deployment.
                Some(deployment) => process.load_deployment(&deployment)?,
                None => bail!("Deployment transaction '{transaction_id}' is not found in storage."),
            };
        }

        // Return the new VM.
        Ok(Self { process: Arc::new(RwLock::new(process)), store })
    }

    /// Returns `true` if a program with the given program ID exists.
    #[inline]
    pub fn contains_program(&self, program_id: &ProgramID<N>) -> bool {
        self.process.read().contains_program(program_id)
    }

    /// Returns the process.
    #[inline]
    pub fn process(&self) -> Arc<RwLock<Process<N>>> {
        self.process.clone()
    }
}

impl<N: Network, C: ConsensusStorage<N>> VM<N, C> {
    /// Returns the finalize store.
    #[inline]
    pub fn finalize_store(&self) -> &FinalizeStore<N, C::FinalizeStorage> {
        self.store.finalize_store()
    }

    /// Returns the block store.
    #[inline]
    pub fn block_store(&self) -> &BlockStore<N, C::BlockStorage> {
        self.store.block_store()
    }

    /// Returns the transaction store.
    #[inline]
    pub fn transaction_store(&self) -> &TransactionStore<N, C::TransactionStorage> {
        self.store.transaction_store()
    }

    /// Returns the transition store.
    #[inline]
    pub fn transition_store(&self) -> &TransitionStore<N, C::TransitionStorage> {
        self.store.transition_store()
    }
}

impl<N: Network, C: ConsensusStorage<N>> VM<N, C> {
    /// Returns a new genesis block.
    pub fn genesis<R: Rng + CryptoRng>(&self, private_key: &PrivateKey<N>, rng: &mut R) -> Result<Block<N>> {
        // Prepare the caller.
        let caller = Address::try_from(private_key)?;
        // Prepare the locator.
        let locator = ("credits.aleo", "mint");
        // Prepare the amount for each call to the mint function.
        let amount = N::STARTING_SUPPLY.saturating_div(Block::<N>::NUM_GENESIS_TRANSACTIONS as u64);
        // Prepare the function inputs.
        let inputs = [caller.to_string(), format!("{amount}_u64")];

        // Prepare the mint transactions.
        let transactions = (0u32..Block::<N>::NUM_GENESIS_TRANSACTIONS as u32)
            .map(|index| {
                // Execute the mint function.
                let transaction = self.execute(private_key, locator, inputs.iter(), None, None, rng)?;
                // Prepare the confirmed transaction.
                ConfirmedTransaction::accepted_execute(index, transaction, vec![])
            })
            .collect::<Result<Transactions<_>>>()?;

        // Prepare the block header.
        let header = Header::genesis(&transactions)?;
        // Prepare the previous block hash.
        let previous_hash = N::BlockHash::default();

        // Prepare the coinbase solution.
        let coinbase_solution = None; // The genesis block does not require a coinbase solution.

        // Construct the block.
        let block = Block::new(private_key, previous_hash, header, transactions, coinbase_solution, rng)?;
        // Ensure the block is valid genesis block.
        match block.is_genesis() {
            true => Ok(block),
            false => bail!("Failed to initialize a genesis block"),
        }
    }

    /// Adds the given block into the VM.
    #[inline]
    pub fn add_next_block(&self, block: &Block<N>) -> Result<()> {
        // First, insert the block.
        self.block_store().insert(block)?;
        // Next, finalize the transactions.
        match self.finalize(block.transactions()) {
            Ok(_) => {
                // TODO (howardwu): Check the accepted, rejected, and finalize operations match the block.
                Ok(())
            }
            Err(error) => {
                // Rollback the block.
                self.block_store().remove_last_n(1)?;
                // Return the error.
                Err(error)
            }
        }
    }
}

#[cfg(test)]
pub(crate) mod test_helpers {
    use super::*;
    use crate::{program::Program, store::helpers::memory::ConsensusMemory, Block, Fee, Header, Metadata, Transition};
    use console::{
        account::{Address, ViewKey},
        network::Testnet3,
        program::Value,
        types::Field,
    };

    use indexmap::IndexMap;
    use once_cell::sync::OnceCell;
    use std::borrow::Borrow;

    pub(crate) type CurrentNetwork = Testnet3;

    pub(crate) fn sample_vm() -> VM<CurrentNetwork, ConsensusMemory<CurrentNetwork>> {
        // Initialize a new VM.
        VM::from(ConsensusStore::open(None).unwrap()).unwrap()
    }

    pub(crate) fn sample_genesis_private_key(rng: &mut TestRng) -> PrivateKey<CurrentNetwork> {
        static INSTANCE: OnceCell<PrivateKey<CurrentNetwork>> = OnceCell::new();
        *INSTANCE.get_or_init(|| {
            // Initialize a new caller.
            PrivateKey::<CurrentNetwork>::new(rng).unwrap()
        })
    }

    pub(crate) fn sample_genesis_block(rng: &mut TestRng) -> Block<CurrentNetwork> {
        static INSTANCE: OnceCell<Block<CurrentNetwork>> = OnceCell::new();
        INSTANCE
            .get_or_init(|| {
                // Initialize the VM.
                let vm = crate::vm::test_helpers::sample_vm();
                // Initialize a new caller.
                let caller_private_key = crate::vm::test_helpers::sample_genesis_private_key(rng);
                // Return the block.
                vm.genesis(&caller_private_key, rng).unwrap()
            })
            .clone()
    }

    pub(crate) fn sample_vm_with_genesis_block(
        rng: &mut TestRng,
    ) -> VM<CurrentNetwork, ConsensusMemory<CurrentNetwork>> {
        // Initialize the VM.
        let vm = crate::vm::test_helpers::sample_vm();
        // Initialize the genesis block.
        let genesis = crate::vm::test_helpers::sample_genesis_block(rng);
        // Update the VM.
        vm.add_next_block(&genesis).unwrap();
        // Return the VM.
        vm
    }

    pub(crate) fn sample_program() -> Program<CurrentNetwork> {
        static INSTANCE: OnceCell<Program<CurrentNetwork>> = OnceCell::new();
        INSTANCE
            .get_or_init(|| {
                // Initialize a new program.
                Program::<CurrentNetwork>::from_str(
                    r"
program testing.aleo;

struct message:
    amount as u128;

mapping account:
    key owner as address.public;
    value amount as u64.public;

record token:
    owner as address.private;
    amount as u64.private;

function mint:
    input r0 as address.private;
    input r1 as u64.private;
    cast r0 r1 into r2 as token.record;
    output r2 as token.record;

function compute:
    input r0 as message.private;
    input r1 as message.public;
    input r2 as message.private;
    input r3 as token.record;
    add r0.amount r1.amount into r4;
    cast r3.owner r3.amount into r5 as token.record;
    output r4 as u128.public;
    output r5 as token.record;",
                )
                .unwrap()
            })
            .clone()
    }

    pub(crate) fn sample_deployment_transaction(rng: &mut TestRng) -> Transaction<CurrentNetwork> {
        static INSTANCE: OnceCell<Transaction<CurrentNetwork>> = OnceCell::new();
        INSTANCE
            .get_or_init(|| {
                // Initialize the program.
                let program = sample_program();

                // Initialize a new caller.
                let caller_private_key = crate::vm::test_helpers::sample_genesis_private_key(rng);
                let caller_view_key = ViewKey::try_from(&caller_private_key).unwrap();

                // Initialize the genesis block.
                let genesis = crate::vm::test_helpers::sample_genesis_block(rng);

                // Fetch the unspent records.
                let records =
                    genesis.transitions().cloned().flat_map(Transition::into_records).collect::<IndexMap<_, _>>();
                trace!("Unspent Records:\n{:#?}", records);

                // Prepare the fee.
                let credits = records.values().next().unwrap().decrypt(&caller_view_key).unwrap();
                let fee = (credits, 10);

                // Initialize the VM.
                let vm = sample_vm();
                // Update the VM.
                vm.add_next_block(&genesis).unwrap();

                // Deploy.
                let transaction = vm.deploy(&caller_private_key, &program, fee, None, rng).unwrap();
                // Verify.
                assert!(vm.verify_transaction(&transaction));
                // Return the transaction.
                transaction
            })
            .clone()
    }

    pub(crate) fn sample_execution_transaction_without_fee(rng: &mut TestRng) -> Transaction<CurrentNetwork> {
        static INSTANCE: OnceCell<Transaction<CurrentNetwork>> = OnceCell::new();
        INSTANCE
            .get_or_init(|| {
                // Initialize a new caller.
                let caller_private_key = crate::vm::test_helpers::sample_genesis_private_key(rng);
                let caller_view_key = ViewKey::try_from(&caller_private_key).unwrap();
                let address = Address::try_from(&caller_private_key).unwrap();

                // Initialize the genesis block.
                let genesis = crate::vm::test_helpers::sample_genesis_block(rng);

                // Fetch the unspent records.
                let records =
                    genesis.transitions().cloned().flat_map(Transition::into_records).collect::<IndexMap<_, _>>();
                trace!("Unspent Records:\n{:#?}", records);

                // Select a record to spend.
                let record = records.values().next().unwrap().decrypt(&caller_view_key).unwrap();

                // Initialize the VM.
                let vm = sample_vm();
                // Update the VM.
                vm.add_next_block(&genesis).unwrap();

                // Prepare the inputs.
                let inputs = [
                    Value::<CurrentNetwork>::Record(record),
                    Value::<CurrentNetwork>::from_str(&address.to_string()).unwrap(),
                    Value::<CurrentNetwork>::from_str("1u64").unwrap(),
                ]
                .into_iter();

                // Authorize.
                let authorization = vm.authorize(&caller_private_key, "credits.aleo", "transfer", inputs, rng).unwrap();
                assert_eq!(authorization.len(), 1);

                // Execute.
                let transaction = vm.execute_authorization(authorization, None, None, rng).unwrap();
                // Verify.
                assert!(!vm.verify_transaction(&transaction));
                // Return the transaction.
                transaction
            })
            .clone()
    }

    pub(crate) fn sample_execution_transaction_with_fee(rng: &mut TestRng) -> Transaction<CurrentNetwork> {
        static INSTANCE: OnceCell<Transaction<CurrentNetwork>> = OnceCell::new();
        INSTANCE
            .get_or_init(|| {
                // Initialize a new caller.
                let caller_private_key = crate::vm::test_helpers::sample_genesis_private_key(rng);
                let caller_view_key = ViewKey::try_from(&caller_private_key).unwrap();
                let address = Address::try_from(&caller_private_key).unwrap();

                // Initialize the genesis block.
                let genesis = crate::vm::test_helpers::sample_genesis_block(rng);

                // Fetch the unspent records.
                let records =
                    genesis.transitions().cloned().flat_map(Transition::into_records).collect::<IndexMap<_, _>>();
                trace!("Unspent Records:\n{:#?}", records);
                let mut records_iter = records.values();

                // Select a record to spend.
                let record = records_iter.next().unwrap().decrypt(&caller_view_key).unwrap();
                let record_for_fee = records_iter.next().unwrap().decrypt(&caller_view_key).unwrap();

                // Initialize the VM.
                let vm = sample_vm();
                // Update the VM.
                vm.add_next_block(&genesis).unwrap();

                // Prepare the inputs.
                let inputs = [
                    Value::<CurrentNetwork>::Record(record),
                    Value::<CurrentNetwork>::from_str(&address.to_string()).unwrap(),
                    Value::<CurrentNetwork>::from_str("1u64").unwrap(),
                ]
                .into_iter();

                // Authorize.
                let authorization = vm.authorize(&caller_private_key, "credits.aleo", "transfer", inputs, rng).unwrap();
                assert_eq!(authorization.len(), 1);

                // Execute the fee.
<<<<<<< HEAD
                let fee = Transaction::execute_fee(&vm, &caller_private_key, record_for_fee, 100, None, rng).unwrap();
=======
                let fee = vm.execute_fee_raw(&caller_private_key, record, 100, None, rng).unwrap().1;
>>>>>>> 1d2517a1

                // Execute.
                let transaction = vm.execute_authorization(authorization, Some(fee), None, rng).unwrap();
                // Verify.
                assert!(vm.verify_transaction(&transaction));
                // Return the transaction.
                transaction
            })
            .clone()
    }

    pub(crate) fn sample_fee(rng: &mut TestRng) -> Fee<CurrentNetwork> {
        static INSTANCE: OnceCell<Fee<CurrentNetwork>> = OnceCell::new();
        INSTANCE
            .get_or_init(|| {
                // Initialize a new caller.
                let caller_private_key = crate::vm::test_helpers::sample_genesis_private_key(rng);
                let caller_view_key = ViewKey::try_from(&caller_private_key).unwrap();

                // Initialize the genesis block.
                let genesis = crate::vm::test_helpers::sample_genesis_block(rng);

                // Fetch the unspent records.
                let records =
                    genesis.transitions().cloned().flat_map(Transition::into_records).collect::<IndexMap<_, _>>();
                trace!("Unspent Records:\n{:#?}", records);

                // Select a record to spend.
                let record = records.values().next().unwrap().decrypt(&caller_view_key).unwrap();

                // Initialize the VM.
                let vm = sample_vm();
                // Update the VM.
                vm.add_next_block(&genesis).unwrap();

                // Execute.
<<<<<<< HEAD
                let (_, fee, _) = vm.execute_fee(&caller_private_key, record, 1u64, None, rng).unwrap();
=======
                let (_response, fee, _metrics) =
                    vm.execute_fee_raw(&caller_private_key, record, 1u64, None, rng).unwrap();
>>>>>>> 1d2517a1
                // Verify.
                assert!(vm.verify_fee(&fee));
                // Return the fee.
                fee
            })
            .clone()
    }

    pub(crate) fn sample_fee_transaction(rng: &mut TestRng) -> Transaction<CurrentNetwork> {
        static INSTANCE: OnceCell<Transaction<CurrentNetwork>> = OnceCell::new();
        INSTANCE
            .get_or_init(|| {
                // Initialize a fee.
                let fee = crate::vm::test_helpers::sample_fee(rng);
                // Return the fee transaction.
                Transaction::from_fee(fee).unwrap()
            })
            .clone()
    }

    pub fn sample_next_block<R: Rng + CryptoRng>(
        vm: &VM<Testnet3, ConsensusMemory<Testnet3>>,
        private_key: &PrivateKey<Testnet3>,
        transactions: &[Transaction<Testnet3>],
        rng: &mut R,
    ) -> Result<Block<Testnet3>> {
        // Get the most recent block.
        let block_hash =
            vm.block_store().get_block_hash(*vm.block_store().heights().max().unwrap().borrow()).unwrap().unwrap();
        let previous_block = vm.block_store().get_block(&block_hash).unwrap().unwrap();

        // Construct the new block header.
        let transactions = vm.speculate(transactions.iter())?;
        // Construct the metadata associated with the block.
        let metadata = Metadata::new(
            Testnet3::ID,
            previous_block.round() + 1,
            previous_block.height() + 1,
            Testnet3::STARTING_SUPPLY,
            0,
            Testnet3::GENESIS_COINBASE_TARGET,
            Testnet3::GENESIS_PROOF_TARGET,
            previous_block.last_coinbase_target(),
            previous_block.last_coinbase_timestamp(),
            Testnet3::GENESIS_TIMESTAMP + 1,
        )?;

        let header = Header::from(
            *vm.block_store().current_state_root(),
            transactions.to_root().unwrap(),
            Field::zero(),
            // TODO (howardwu): Revisit this.
            // vm.finalize_store().current_finalize_root(),
            Field::zero(),
            metadata,
        )?;

        // Construct the new block.
        Block::new(private_key, previous_block.hash(), header, transactions, None, rng)
    }

    #[test]
    fn test_multiple_deployments_and_multiple_executions() {
        let rng = &mut TestRng::default();

        // Initialize a new caller.
        let caller_private_key = crate::vm::test_helpers::sample_genesis_private_key(rng);
        let caller_view_key = ViewKey::try_from(&caller_private_key).unwrap();

        // Initialize the genesis block.
        let genesis = crate::vm::test_helpers::sample_genesis_block(rng);

        // Fetch the unspent records.
        let records = genesis.transitions().cloned().flat_map(Transition::into_records).collect::<IndexMap<_, _>>();
        trace!("Unspent Records:\n{:#?}", records);

        // Select a record to spend.
        let record = records.values().next().unwrap().decrypt(&caller_view_key).unwrap();

        // Initialize the VM.
        let vm = sample_vm();
        // Update the VM.
        vm.add_next_block(&genesis).unwrap();

        // Split once.
        let transaction = vm
            .execute(
                &caller_private_key,
                ("credits.aleo", "split"),
                [Value::Record(record), Value::from_str("1000000000u64").unwrap()].iter(), // 1000 credits
                None,
                None,
                rng,
            )
            .unwrap();
        let records = transaction.records().collect_vec();
        let first_record = records[0].1.clone().decrypt(&caller_view_key).unwrap();
        let second_record = records[1].1.clone().decrypt(&caller_view_key).unwrap();
        let block = sample_next_block(&vm, &caller_private_key, &[transaction], rng).unwrap();
        vm.add_next_block(&block).unwrap();

        // Split again.
        let mut transactions = Vec::new();
        let transaction = vm
            .execute(
                &caller_private_key,
                ("credits.aleo", "split"),
                [Value::Record(first_record), Value::from_str("100000000u64").unwrap()].iter(), // 100 credits
                None,
                None,
                rng,
            )
            .unwrap();
        let records = transaction.records().collect_vec();
        let first_record = records[0].1.clone().decrypt(&caller_view_key).unwrap();
        let third_record = records[1].1.clone().decrypt(&caller_view_key).unwrap();
        transactions.push(transaction);
        // Split again.
        let transaction = vm
            .execute(
                &caller_private_key,
                ("credits.aleo", "split"),
                [Value::Record(second_record), Value::from_str("100000000u64").unwrap()].iter(), // 100 credits
                None,
                None,
                rng,
            )
            .unwrap();
        let records = transaction.records().collect_vec();
        let second_record = records[0].1.clone().decrypt(&caller_view_key).unwrap();
        let fourth_record = records[1].1.clone().decrypt(&caller_view_key).unwrap();
        transactions.push(transaction);
        // Add the split transactions to a block and update the VM.
        let fee_block = sample_next_block(&vm, &caller_private_key, &transactions, rng).unwrap();
        vm.add_next_block(&fee_block).unwrap();

        // Deploy the programs.
        let first_program = r"
program test_1.aleo;
mapping map_0:
    key left as field.public;
    value right as field.public;
function init:
    finalize;
finalize init:
    set 0field into map_0[0field];
function getter:
    finalize;
finalize getter:
    get map_0[0field] into r0;
        ";
        let second_program = r"
program test_2.aleo;
mapping map_0:
    key left as field.public;
    value right as field.public;
function init:
    finalize;
finalize init:
    set 0field into map_0[0field];
function getter:
    finalize;
finalize getter:
    get map_0[0field] into r0;
        ";
        let first_deployment = vm
            .deploy(&caller_private_key, &Program::from_str(first_program).unwrap(), (first_record, 1), None, rng)
            .unwrap();
        let second_deployment = vm
            .deploy(&caller_private_key, &Program::from_str(second_program).unwrap(), (second_record, 1), None, rng)
            .unwrap();
        let deployment_block =
            sample_next_block(&vm, &caller_private_key, &[first_deployment, second_deployment], rng).unwrap();
        vm.add_next_block(&deployment_block).unwrap();

        // Execute the programs.
        let first_execution = vm
            .execute(
                &caller_private_key,
                ("test_1.aleo", "init"),
                Vec::<Value<Testnet3>>::new().iter(),
                Some((third_record, 1)),
                None,
                rng,
            )
            .unwrap();
        let second_execution = vm
            .execute(
                &caller_private_key,
                ("test_2.aleo", "init"),
                Vec::<Value<Testnet3>>::new().iter(),
                Some((fourth_record, 1)),
                None,
                rng,
            )
            .unwrap();
        let execution_block =
            sample_next_block(&vm, &caller_private_key, &[first_execution, second_execution], rng).unwrap();
        vm.add_next_block(&execution_block).unwrap();
    }
}<|MERGE_RESOLUTION|>--- conflicted
+++ resolved
@@ -38,12 +38,7 @@
 use console::{
     account::{Address, PrivateKey},
     network::prelude::*,
-<<<<<<< HEAD
-    program::{Entry, Identifier, Literal, Plaintext, ProgramID, Record, Response, Value},
-=======
     program::{Entry, Identifier, Literal, Plaintext, ProgramID, ProgramOwner, Record, Response, Value},
-    types::Field,
->>>>>>> 1d2517a1
 };
 
 use aleo_std::prelude::{finish, lap, timer};
@@ -413,11 +408,7 @@
                 assert_eq!(authorization.len(), 1);
 
                 // Execute the fee.
-<<<<<<< HEAD
-                let fee = Transaction::execute_fee(&vm, &caller_private_key, record_for_fee, 100, None, rng).unwrap();
-=======
-                let fee = vm.execute_fee_raw(&caller_private_key, record, 100, None, rng).unwrap().1;
->>>>>>> 1d2517a1
+                let fee = vm.execute_fee_raw(&caller_private_key, record_for_fee, 100, None, rng).unwrap().1;
 
                 // Execute.
                 let transaction = vm.execute_authorization(authorization, Some(fee), None, rng).unwrap();
@@ -454,12 +445,8 @@
                 vm.add_next_block(&genesis).unwrap();
 
                 // Execute.
-<<<<<<< HEAD
-                let (_, fee, _) = vm.execute_fee(&caller_private_key, record, 1u64, None, rng).unwrap();
-=======
                 let (_response, fee, _metrics) =
                     vm.execute_fee_raw(&caller_private_key, record, 1u64, None, rng).unwrap();
->>>>>>> 1d2517a1
                 // Verify.
                 assert!(vm.verify_fee(&fee));
                 // Return the fee.
