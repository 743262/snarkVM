--- conflicted
+++ resolved
@@ -24,13 +24,13 @@
 edition = "2021"
 
 [[bench]]
-<<<<<<< HEAD
-name = "coinbase_puzzle"
-path = "benches/coinbase_puzzle/coinbase_puzzle.rs"
-=======
 name = "block"
 path = "benches/block.rs"
->>>>>>> 7e3b2a3b
+harness = false
+
+[[bench]]
+name = "coinbase_puzzle"
+path = "benches/coinbase_puzzle.rs"
 harness = false
 
 [dependencies.circuit]
@@ -110,11 +110,7 @@
 version = "1.3"
 
 [dev-dependencies.criterion]
-<<<<<<< HEAD
-version = "0.3"
-=======
 version = "0.4.0"
->>>>>>> 7e3b2a3b
 
 [dev-dependencies.regex]
 version = "1.6"
